<?xml version="1.0" encoding="utf-8"?>
<Project ToolsVersion="4.0" xmlns="http://schemas.microsoft.com/developer/msbuild/2003">
  <ItemGroup>
    <!--
Microsoft.Azure.Common.Authentication
-->
    <SdkNuGetPackage Include="Microsoft.Azure.Common.Authentication">
<<<<<<< HEAD
      <PackageVersion>1.3.2-preview</PackageVersion>
=======
      <PackageVersion>1.3.3-preview</PackageVersion>
>>>>>>> f9ad61a5
      <Folder>$(MSBuildThisFileDirectory)</Folder>
    </SdkNuGetPackage>
  </ItemGroup>
</Project><|MERGE_RESOLUTION|>--- conflicted
+++ resolved
@@ -5,11 +5,7 @@
 Microsoft.Azure.Common.Authentication
 -->
     <SdkNuGetPackage Include="Microsoft.Azure.Common.Authentication">
-<<<<<<< HEAD
-      <PackageVersion>1.3.2-preview</PackageVersion>
-=======
       <PackageVersion>1.3.3-preview</PackageVersion>
->>>>>>> f9ad61a5
       <Folder>$(MSBuildThisFileDirectory)</Folder>
     </SdkNuGetPackage>
   </ItemGroup>
