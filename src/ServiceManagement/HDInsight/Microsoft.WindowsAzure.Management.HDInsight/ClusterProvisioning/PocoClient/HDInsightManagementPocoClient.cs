﻿// Copyright (c) Microsoft Corporation
// All rights reserved.
// 
// Licensed under the Apache License, Version 2.0 (the "License"); you may not
// use this file except in compliance with the License.  You may obtain a copy
// of the License at http://www.apache.org/licenses/LICENSE-2.0
// 
// THIS CODE IS PROVIDED *AS IS* BASIS, WITHOUT WARRANTIES OR CONDITIONS OF ANY
// KIND, EITHER EXPRESS OR IMPLIED, INCLUDING WITHOUT LIMITATION ANY IMPLIED
// WARRANTIES OR CONDITIONS OF TITLE, FITNESS FOR A PARTICULAR PURPOSE,
// MERCHANTABLITY OR NON-INFRINGEMENT.
// 
// See the Apache Version 2.0 License for specific language governing
// permissions and limitations under the License.
namespace Microsoft.WindowsAzure.Management.HDInsight.ClusterProvisioning.PocoClient
{
    using System;
    using System.Collections.Generic;
    using System.Collections.ObjectModel;
    using System.Diagnostics;
    using System.Diagnostics.CodeAnalysis;
    using System.Globalization;
    using System.Linq;
    using System.Net;
    using System.Threading;
    using System.Threading.Tasks;
    using Microsoft.WindowsAzure.Management.HDInsight.ClusterProvisioning;
    using Microsoft.WindowsAzure.Management.HDInsight.ClusterProvisioning.Asv;
    using Microsoft.WindowsAzure.Management.HDInsight.ClusterProvisioning.AzureManagementClient;
    using Microsoft.WindowsAzure.Management.HDInsight.ClusterProvisioning.ClusterManager;
    using Microsoft.WindowsAzure.Management.HDInsight.ClusterProvisioning.Data;
    using Microsoft.WindowsAzure.Management.HDInsight.ClusterProvisioning.LocationFinder;
    using Microsoft.WindowsAzure.Management.HDInsight.ClusterProvisioning.RestClient;
    using Microsoft.WindowsAzure.Management.HDInsight;
    using Microsoft.WindowsAzure.Management.HDInsight.Framework.Core;
    using Microsoft.WindowsAzure.Management.HDInsight.Framework.Core.Library;
    using Microsoft.WindowsAzure.Management.HDInsight.Framework.Core.Library.WebRequest;
    using Microsoft.WindowsAzure.Management.HDInsight.Framework.Core.Retries;
    using Microsoft.WindowsAzure.Management.HDInsight.Framework.Logging;
    using Microsoft.WindowsAzure.Management.HDInsight.Framework.ServiceLocation;
    using Microsoft.WindowsAzure.Management.HDInsight.Logging;

    internal class HDInsightManagementPocoClient : DisposableObject, IHDInsightManagementPocoClient
    {
        internal const string ClusterCrudCapabilitityName = "CAPABILITY_FEATURE_CUSTOM_ACTIONS_V2";
        internal const string HighAvailabilityCapabilitityName = "CAPABILITY_FEATURE_HIGH_AVAILABILITY";

        private readonly IHDInsightSubscriptionCredentials credentials;
        private readonly bool ignoreSslErrors;

        public IAbstractionContext Context { get; private set; }

        internal HDInsightManagementPocoClient(IHDInsightSubscriptionCredentials credentials, IAbstractionContext context, bool ignoreSslErrors)
        {
            this.Context = context;
            this.credentials = credentials;
            this.ignoreSslErrors = ignoreSslErrors;
            if (context.IsNotNull() && context.Logger.IsNotNull())
            {
                this.Logger = context.Logger;
            }
            else
            {
                this.Logger = new Logger();
            }
        }

        /// <inheritdoc />
        public event EventHandler<ClusterProvisioningStatusEventArgs> ClusterProvisioning;

        /// <inheritdoc />
        public void RaiseClusterProvisioningEvent(object sender, ClusterProvisioningStatusEventArgs e)
        {
            var handler = this.ClusterProvisioning;
            if (handler.IsNotNull())
            {
                handler(sender, e);
            }
        }

        public async Task<ICollection<ClusterDetails>> ListContainers()
        {
            var client = ServiceLocator.Instance.Locate<IHDInsightManagementRestClientFactory>().Create(this.credentials, this.Context, this.ignoreSslErrors);
            var overrideHandlers = ServiceLocator.Instance.Locate<IHDInsightClusterOverrideManager>().GetHandlers(this.credentials, this.Context, this.ignoreSslErrors);
            var response = await client.ListCloudServices();
            return overrideHandlers.PayloadConverter.DeserializeListContainersResult(response.Content, this.credentials.DeploymentNamespace, this.credentials.SubscriptionId);
        }

        public async Task<ClusterDetails> ListContainer(string dnsName)
        {
            var clusters = await this.ListContainers();
            var result = clusters.FirstOrDefault(cluster => cluster.Name.Equals(dnsName, StringComparison.OrdinalIgnoreCase));
            return result;
        }

        public async Task<ClusterDetails> ListContainer(string dnsName, string location)
        {
            var clusters = await this.ListContainers();
            var result = clusters.FirstOrDefault(cluster => cluster.Name.Equals(dnsName, StringComparison.OrdinalIgnoreCase) && cluster.Location.Equals(location, StringComparison.OrdinalIgnoreCase));
            return result;
        }

        public async Task CreateContainer(ClusterCreateParametersV2 details)
        {
            this.LogMessage("Create Cluster Requested", Severity.Informational, Verbosity.Diagnostic);
            // Validates that the AzureStorage Configurations are valid and optionally append FQDN suffix to the storage account name
            AsvValidationHelper.ValidateAndResolveAsvAccountsAndPrep(details);

            // Validates that the config actions' Uris are downloadable.
            UriEndpointValidator.ValidateAndResolveConfigActionEndpointUris(details);

            var overrideHandlers =
                ServiceLocator.Instance.Locate<IHDInsightClusterOverrideManager>()
                    .GetHandlers(this.credentials, this.Context, this.ignoreSslErrors);

            var rdfeCapabilitiesClient =
                ServiceLocator.Instance.Locate<IRdfeServiceRestClientFactory>()
                    .Create(this.credentials, this.Context, this.ignoreSslErrors);
            var capabilities = await rdfeCapabilitiesClient.GetResourceProviderProperties();
            if (!this.HasClusterCreateCapability(capabilities))
            {
                throw new InvalidOperationException(string.Format(
                    "Your subscription cannot create clusters, please contact Support"));
            }

            // For container resource type, config actions should never be enabled
            if (details.ConfigActions != null && details.ConfigActions.Count > 0)
            {
                throw new InvalidOperationException(string.Format(
                    "Your subscription cannot create customized clusters, please contact Support"));
            }

<<<<<<< HEAD
            if (!new[] {"ExtraLarge", "Large"}.Contains(details.HeadNodeSize, StringComparer.OrdinalIgnoreCase)
=======
            if (!new[] { "ExtraLarge", "Large" }.Contains(details.HeadNodeSize, StringComparer.OrdinalIgnoreCase)
>>>>>>> a76ead9f
                || !string.Equals(details.DataNodeSize, "Large", StringComparison.OrdinalIgnoreCase)
                || details.ZookeeperNodeSize.IsNotNullOrEmpty())
            {
                throw new InvalidOperationException(string.Format(
                    "Illegal node size specification for container resource. Headnode: [{0}], Datanode: [{1}], Zookeeper: [{2}]",
                    details.HeadNodeSize, details.DataNodeSize, details.ZookeeperNodeSize));
            }

            // Validates the region for the cluster creation
            var locationClient = ServiceLocator.Instance.Locate<ILocationFinderClientFactory>().Create(this.credentials, this.Context, this.ignoreSslErrors);
            var availableLocations = locationClient.ListAvailableLocations(capabilities);
            if (!availableLocations.Contains(details.Location, StringComparer.OrdinalIgnoreCase))
            {
                throw new InvalidOperationException(string.Format(
                        "Cannot create a cluster in '{0}'. Available Locations for your subscription are: {1}",
                        details.Location,
                        string.Join(",", availableLocations)));
            }

            // Validates whether the subscription\location needs to be initialized
            var registrationClient = ServiceLocator.Instance.Locate<ISubscriptionRegistrationClientFactory>().Create(this.credentials, this.Context, this.ignoreSslErrors);
            await registrationClient.RegisterSubscription();
            if (!await registrationClient.ValidateSubscriptionLocation(details.Location))
            {
                await registrationClient.RegisterSubscriptionLocation(details.Location);
            }

            // Creates the cluster
            var client = ServiceLocator.Instance.Locate<IHDInsightManagementRestClientFactory>().Create(this.credentials, this.Context, this.ignoreSslErrors);
            if (details.ClusterType == ClusterType.HBase || details.ClusterType == ClusterType.Storm || details.ClusterType == ClusterType.Spark)
            {
                string payload = overrideHandlers.PayloadConverter.SerializeClusterCreateRequestV3(details);
                await client.CreateContainer(details.Name, details.Location, payload, 3);
            }
            else
            {
                if (!details.VirtualNetworkId.IsNullOrEmpty() || !details.SubnetName.IsNullOrEmpty())
                {
                    throw new InvalidOperationException("Create Hadoop clusters within a virtual network is not permitted.");
                }
                string payload = overrideHandlers.PayloadConverter.SerializeClusterCreateRequest(details);
                await client.CreateContainer(details.Name, details.Location, payload);
            }
        }

        public async Task DeleteContainer(string dnsName)
        {
            var task = this.ListContainer(dnsName);
            await task;
            var cluster = task.Result;

            if (cluster == null)
            {
                throw new HDInsightClusterDoesNotExistException(string.Format("The cluster '{0}' doesn't exist.", dnsName));
            }
            await this.DeleteContainer(cluster.Name, cluster.Location);
        }

        public async Task DeleteContainer(string dnsName, string location)
        {
            var client = ServiceLocator.Instance.Locate<IHDInsightManagementRestClientFactory>().Create(this.credentials, this.Context, this.ignoreSslErrors);
            await client.DeleteContainer(dnsName, location);
        }

        public Task<Guid> ChangeClusterSize(string dnsName, string location, int newSize)
        {
            throw new NotImplementedException();
        }

        public async Task<Guid> EnableDisableProtocol(UserChangeRequestUserType requestType, UserChangeRequestOperationType operation, string dnsName, string location, string userName, string password, DateTimeOffset expiration)
        {
            var overrideHandlers = ServiceLocator.Instance.Locate<IHDInsightClusterOverrideManager>().GetHandlers(this.credentials, this.Context, this.ignoreSslErrors);
            var manager = ServiceLocator.Instance.Locate<IUserChangeRequestManager>();
            var handler = manager.LocateUserChangeRequestHandler(this.credentials.GetType(), requestType);
            var payload = handler.Item2(operation, userName, password, expiration);
            var client = ServiceLocator.Instance.Locate<IHDInsightManagementRestClientFactory>().Create(this.credentials, this.Context, this.ignoreSslErrors);
            var response = await client.EnableDisableUserChangeRequest(dnsName, location, requestType, payload);
            var resultId = overrideHandlers.PayloadConverter.DeserializeConnectivityResponse(response.Content);
            var pocoHelper = new HDInsightManagementPocoHelper();
            pocoHelper.ValidateResponse(resultId);
            return resultId.Data;
        }

        public async Task<Guid> EnableHttp(string dnsName, string location, string httpUserName, string httpPassword)
        {
            return await this.EnableDisableProtocol(UserChangeRequestUserType.Http,
                                                    UserChangeRequestOperationType.Enable,
                                                    dnsName,
                                                    location,
                                                    httpUserName,
                                                    httpPassword,
                                                    DateTimeOffset.MinValue);
        }

        public async Task<Guid> DisableHttp(string dnsName, string location)
        {
            return await this.EnableDisableProtocol(UserChangeRequestUserType.Http,
                                                    UserChangeRequestOperationType.Disable,
                                                    dnsName,
                                                    location,
                                                    string.Empty,
                                                    string.Empty,
                                                    DateTimeOffset.MinValue);
        }

        public async Task<Guid> EnableRdp(string dnsName, string location, string rdpUserName, string rdpPassword, DateTime expiry)
        {
            var client = ServiceLocator.Instance.Locate<IHDInsightManagementPocoClientFactory>()
                .Create(this.credentials, this.Context, false);
            var operationId = await client.EnableDisableProtocol(UserChangeRequestUserType.Rdp,
                UserChangeRequestOperationType.Enable, dnsName, location, rdpUserName, rdpPassword, expiry);
            return operationId;
        }

        public async Task<Guid> DisableRdp(string dnsName, string location)
        {
            var client = ServiceLocator.Instance.Locate<IHDInsightManagementPocoClientFactory>()
                .Create(this.credentials, this.Context, false);
<<<<<<< HEAD
            var operationId =  await client.EnableDisableProtocol(UserChangeRequestUserType.Rdp,
=======
            var operationId = await client.EnableDisableProtocol(UserChangeRequestUserType.Rdp,
>>>>>>> a76ead9f
                UserChangeRequestOperationType.Disable, dnsName, location, string.Empty, string.Empty, DateTime.MinValue);
            return operationId;
        }

        public async Task<bool> IsComplete(string dnsName, string location, Guid operationId)
        {
            var status = await this.GetStatus(dnsName, location, operationId);
            return status.State != UserChangeRequestOperationStatus.Pending;
        }

        public async Task<UserChangeRequestStatus> GetStatus(string dnsName, string location, Guid operationId)
        {
            var client = ServiceLocator.Instance.Locate<IHDInsightManagementRestClientFactory>().Create(this.credentials, this.Context, this.ignoreSslErrors);
            var overrideHandlers = ServiceLocator.Instance.Locate<IHDInsightClusterOverrideManager>().GetHandlers(this.credentials, this.Context, this.ignoreSslErrors);
            var response = await client.GetOperationStatus(dnsName, location, operationId);
            var responseObject = overrideHandlers.PayloadConverter.DeserializeConnectivityStatus(response.Content);
            return responseObject.Data;
        }

        /// <inheritdoc />
        public Task<Data.Rdfe.Operation> GetRdfeOperationStatus(Guid operationId)
        {
            throw new NotImplementedException();
        }


        private bool HasClusterCreateCapability(IEnumerable<KeyValuePair<string, string>> capabilities)
        {
            return capabilities.Any(capability => capability.Key == ClusterCrudCapabilitityName);
        }

        public ILogger Logger { get; private set; }
    }
}<|MERGE_RESOLUTION|>--- conflicted
+++ resolved
@@ -130,11 +130,7 @@
                     "Your subscription cannot create customized clusters, please contact Support"));
             }
 
-<<<<<<< HEAD
             if (!new[] {"ExtraLarge", "Large"}.Contains(details.HeadNodeSize, StringComparer.OrdinalIgnoreCase)
-=======
-            if (!new[] { "ExtraLarge", "Large" }.Contains(details.HeadNodeSize, StringComparer.OrdinalIgnoreCase)
->>>>>>> a76ead9f
                 || !string.Equals(details.DataNodeSize, "Large", StringComparison.OrdinalIgnoreCase)
                 || details.ZookeeperNodeSize.IsNotNullOrEmpty())
             {
@@ -253,11 +249,7 @@
         {
             var client = ServiceLocator.Instance.Locate<IHDInsightManagementPocoClientFactory>()
                 .Create(this.credentials, this.Context, false);
-<<<<<<< HEAD
             var operationId =  await client.EnableDisableProtocol(UserChangeRequestUserType.Rdp,
-=======
-            var operationId = await client.EnableDisableProtocol(UserChangeRequestUserType.Rdp,
->>>>>>> a76ead9f
                 UserChangeRequestOperationType.Disable, dnsName, location, string.Empty, string.Empty, DateTime.MinValue);
             return operationId;
         }
