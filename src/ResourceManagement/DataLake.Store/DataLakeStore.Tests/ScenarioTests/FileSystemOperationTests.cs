﻿//
// Copyright (c) Microsoft.  All rights reserved.
//
// Licensed under the Apache License, Version 2.0 (the "License");
// you may not use this file except in compliance with the License.
// You may obtain a copy of the License at
//   http://www.apache.org/licenses/LICENSE-2.0
//
// Unless required by applicable law or agreed to in writing, software
// distributed under the License is distributed on an "AS IS" BASIS,
// WITHOUT WARRANTIES OR CONDITIONS OF ANY KIND, either express or implied.
// See the License for the specific language governing permissions and
// limitations under the License.

using System;
using System.Collections.Generic;
using System.IO;
using System.Linq;
using System.Net;
using System.Text;
using Microsoft.Rest.Azure;
using Microsoft.Rest.ClientRuntime.Azure.TestFramework;
using Microsoft.Azure.Management.DataLake.Store;
using Microsoft.Azure.Management.DataLake.Store.Models;
using Xunit;
using Microsoft.Azure.Test.HttpRecorder;

namespace DataLakeStore.Tests
{
    public class FileSystemOperationTests : TestBase
    {
        #region internal constants

        internal const string folderToCreate = "SDKTestFolder01";
        internal const string folderToMove = "SDKTestMoveFolder01";
        internal const string fileToCreate = "SDKTestFile01.txt";
        internal const string fileToCreateWithContents = "SDKTestFile02.txt";
        internal const string fileToCopy = "SDKTestCopyFile01.txt";
        internal const string fileToConcatTo = "SDKTestConcatFile01.txt";
        internal const string fileToMove = "SDKTestMoveFile01.txt";

        internal const string fileContentsToAdd = "These are some random test contents 1234!@";
        internal const string fileContentsToAppend = "More test contents, that were appended!";

        #endregion
        private CommonTestFixture commonData;

        #region SDK Tests

        [Fact]
        public void DataLakeStoreFileSystemFolderCreate()
        {
            using (var context = MockContext.Start(this.GetType().FullName))
            {
                commonData = new CommonTestFixture(context);
                using (commonData.DataLakeStoreFileSystemClient = commonData.GetDataLakeStoreFileSystemManagementClient(context))
                {
                    var folderPath = CreateFolder(commonData.DataLakeStoreFileSystemClient, commonData.DataLakeStoreFileSystemAccountName, true);
                    GetAndCompareFileOrFolder(commonData.DataLakeStoreFileSystemClient, commonData.DataLakeStoreFileSystemAccountName, folderPath,
                        FileType.Directory, 0);
                }
            }
        }

<<<<<<< HEAD
        /*
        TODO: Re-enable these tests when expiry is re-enabled in production
        [Fact]
=======
        [Fact(Skip="TODO: Fix record matching for date expiry tests")]
>>>>>>> babe03ba
        public void DataLakeStoreFileSystemSetAndRemoveExpiry()
        {
            const long maxTimeInMilliseconds = 253402300800000;
            using (var context = MockContext.Start(this.GetType().FullName))
            {
                commonData = new CommonTestFixture(context);
                using (commonData.DataLakeStoreFileSystemClient = commonData.GetDataLakeStoreFileSystemManagementClient(context))
                {
                    
                    var filePath = CreateFile(commonData.DataLakeStoreFileSystemClient, commonData.DataLakeStoreFileSystemAccountName, false, true);
                    GetAndCompareFileOrFolder(commonData.DataLakeStoreFileSystemClient, commonData.DataLakeStoreFileSystemAccountName, filePath, FileType.File, 0);

                    // verify it does not have an expiration
                    var fileInfo = commonData.DataLakeStoreFileSystemClient.FileSystem.GetFileInfo(filePath, commonData.DataLakeStoreFileSystemAccountName);
                    Assert.True(fileInfo.FileInfo.ExpirationTime <= 0 || fileInfo.FileInfo.ExpirationTime == maxTimeInMilliseconds, "Expiration time was not equal to 0 or DateTime.MaxValue.Ticks! Actual value reported: " + fileInfo.FileInfo.ExpirationTime);

                    // set the expiration time as an absolute value
                    
                    var toSetAbsolute = ToUnixTimeStampMs(HttpMockServer.GetVariable("absoluteTime", DateTime.Now.AddSeconds(120).ToString()));
                    commonData.DataLakeStoreFileSystemClient.FileSystem.SetFileExpiry(filePath, ExpiryOptionType.Absolute, commonData.DataLakeStoreFileSystemAccountName, toSetAbsolute);
                    fileInfo = commonData.DataLakeStoreFileSystemClient.FileSystem.GetFileInfo(filePath, commonData.DataLakeStoreFileSystemAccountName);
                    VerifyTimeInAcceptableRange(toSetAbsolute, fileInfo.FileInfo.ExpirationTime.Value);

                    // set the expiration time relative to now
                    var toSetRelativeToNow = ToUnixTimeStampMs(HttpMockServer.GetVariable("relativeTime", DateTime.Now.AddSeconds(120).ToString()));
                    commonData.DataLakeStoreFileSystemClient.FileSystem.SetFileExpiry(filePath, ExpiryOptionType.RelativeToNow, commonData.DataLakeStoreFileSystemAccountName, 120 * 1000);
                    fileInfo = commonData.DataLakeStoreFileSystemClient.FileSystem.GetFileInfo(filePath, commonData.DataLakeStoreFileSystemAccountName);
                    VerifyTimeInAcceptableRange(toSetRelativeToNow, fileInfo.FileInfo.ExpirationTime.Value);

                    // set expiration time relative to the creation time
                    var toSetRelativeCreationTime = fileInfo.FileInfo.CreationTime.Value + (120 * 1000);
                    commonData.DataLakeStoreFileSystemClient.FileSystem.SetFileExpiry(filePath, ExpiryOptionType.RelativeToCreationDate, commonData.DataLakeStoreFileSystemAccountName, 120 * 1000);
                    fileInfo = commonData.DataLakeStoreFileSystemClient.FileSystem.GetFileInfo(filePath, commonData.DataLakeStoreFileSystemAccountName);
                    VerifyTimeInAcceptableRange(toSetRelativeCreationTime, fileInfo.FileInfo.ExpirationTime.Value);

                    // reset expiration time to never
                    commonData.DataLakeStoreFileSystemClient.FileSystem.SetFileExpiry(filePath, ExpiryOptionType.NeverExpire, commonData.DataLakeStoreFileSystemAccountName);
                    fileInfo = commonData.DataLakeStoreFileSystemClient.FileSystem.GetFileInfo(filePath, commonData.DataLakeStoreFileSystemAccountName);
                    Assert.True(fileInfo.FileInfo.ExpirationTime <= 0 || fileInfo.FileInfo.ExpirationTime == maxTimeInMilliseconds, "Expiration time was not equal to 0 or DateTime.MaxValue.Ticks! Actual value reported: " + fileInfo.FileInfo.ExpirationTime);
                }
            }
        }

        [Fact(Skip="TODO: Fix record matching for dates")]
        public void DataLakeStoreFileSystemNegativeExpiry()
        {
            const long maxTimeInMilliseconds = 253402300800000;
            using (var context = MockContext.Start(this.GetType().FullName))
            {
                commonData = new CommonTestFixture(context);
                using (commonData.DataLakeStoreFileSystemClient = commonData.GetDataLakeStoreFileSystemManagementClient(context))
                {
                    var filePath = CreateFile(commonData.DataLakeStoreFileSystemClient, commonData.DataLakeStoreFileSystemAccountName, false, true);
                    GetAndCompareFileOrFolder(commonData.DataLakeStoreFileSystemClient, commonData.DataLakeStoreFileSystemAccountName, filePath, FileType.File, 0);

                    // verify it does not have an expiration
                    var fileInfo = commonData.DataLakeStoreFileSystemClient.FileSystem.GetFileInfo(filePath, commonData.DataLakeStoreFileSystemAccountName);
                    Assert.True(fileInfo.FileInfo.ExpirationTime <= 0 || fileInfo.FileInfo.ExpirationTime == maxTimeInMilliseconds, "Expiration time was not equal to 0 or DateTime.MaxValue.Ticks! Actual value reported: " + fileInfo.FileInfo.ExpirationTime);

                    // set the expiration time as an absolute value that is less than the creation time
                    var toSetAbsolute = ToUnixTimeStampMs(HttpMockServer.GetVariable("absoluteNegativeTime", DateTime.Now.AddSeconds(-120).ToString()));
                    Assert.Throws<CloudException>(() => commonData.DataLakeStoreFileSystemClient.FileSystem.SetFileExpiry(filePath, ExpiryOptionType.Absolute, commonData.DataLakeStoreFileSystemAccountName, toSetAbsolute));

                    // set the expiration time as an absolute value that is greater than max allowed time
                    toSetAbsolute = ToUnixTimeStampMs(DateTime.MaxValue.ToString()) + 1000;
                    Assert.Throws<CloudException>(() => commonData.DataLakeStoreFileSystemClient.FileSystem.SetFileExpiry(filePath, ExpiryOptionType.Absolute, commonData.DataLakeStoreFileSystemAccountName, toSetAbsolute));

                    // reset expiration time to never with a value and confirm the value is not honored
                    commonData.DataLakeStoreFileSystemClient.FileSystem.SetFileExpiry(filePath, ExpiryOptionType.NeverExpire, commonData.DataLakeStoreFileSystemAccountName, 400);
                    fileInfo = commonData.DataLakeStoreFileSystemClient.FileSystem.GetFileInfo(filePath, commonData.DataLakeStoreFileSystemAccountName);
                    Assert.True(fileInfo.FileInfo.ExpirationTime <= 0 || fileInfo.FileInfo.ExpirationTime == maxTimeInMilliseconds, "Expiration time was not equal to 0 or DateTime.MaxValue.Ticks! Actual value reported: " + fileInfo.FileInfo.ExpirationTime);
                }
            }
        }
        */

        [Fact]
        public void DataLakeStoreFileSystemListFolderContents()
        {
            using (var context = MockContext.Start(this.GetType().FullName))
            {
                commonData = new CommonTestFixture(context);
                using (commonData.DataLakeStoreFileSystemClient = commonData.GetDataLakeStoreFileSystemManagementClient(context))
                {
                    var folderPath = CreateFolder(commonData.DataLakeStoreFileSystemClient, commonData.DataLakeStoreFileSystemAccountName, true);
                    GetAndCompareFileOrFolder(commonData.DataLakeStoreFileSystemClient, commonData.DataLakeStoreFileSystemAccountName, folderPath,
                        FileType.Directory, 0);

                    var filePath = CreateFile(commonData.DataLakeStoreFileSystemClient, commonData.DataLakeStoreFileSystemAccountName, false, true, folderPath);
                    GetAndCompareFileOrFolder(commonData.DataLakeStoreFileSystemClient, commonData.DataLakeStoreFileSystemAccountName, filePath, FileType.File, 0);

                    // List all the contents in the folder
                    var listFolderResponse = commonData.DataLakeStoreFileSystemClient.FileSystem.ListFileStatus(folderPath,
                        commonData.DataLakeStoreFileSystemAccountName);

                    // We know that this directory is brand new, so the contents should only be the one file.
                    Assert.Equal(1, listFolderResponse.FileStatuses.FileStatus.Count);
                    Assert.Equal(FileType.File, listFolderResponse.FileStatuses.FileStatus[0].Type);
                }
            }
        }

        [Fact]
        public void DataLakeStoreFileSystemEmptyFileCreate()
        {
            using (var context = MockContext.Start(this.GetType().FullName))
            {
                commonData = new CommonTestFixture(context);
                using (
                    commonData.DataLakeStoreFileSystemClient = commonData.GetDataLakeStoreFileSystemManagementClient(context))
                {
                    var filePath = CreateFile(commonData.DataLakeStoreFileSystemClient, commonData.DataLakeStoreFileSystemAccountName, false, true);
                    GetAndCompareFileOrFolder(commonData.DataLakeStoreFileSystemClient, commonData.DataLakeStoreFileSystemAccountName, filePath, FileType.File, 0);
                }
            }
        }

        [Fact]
        public void DataLakeStoreFileSystemFileCreateWithContents()
        {
            using (var context = MockContext.Start(this.GetType().FullName))
            {
                commonData = new CommonTestFixture(context);
                using (
                    commonData.DataLakeStoreFileSystemClient = commonData.GetDataLakeStoreFileSystemManagementClient(context))
                {
                    var filePath = CreateFile(commonData.DataLakeStoreFileSystemClient, commonData.DataLakeStoreFileSystemAccountName, true, true);
                    GetAndCompareFileOrFolder(commonData.DataLakeStoreFileSystemClient, commonData.DataLakeStoreFileSystemAccountName, filePath, FileType.File,
                        fileContentsToAdd.Length);
                    CompareFileContents(commonData.DataLakeStoreFileSystemClient, commonData.DataLakeStoreFileSystemAccountName, filePath,
                        fileContentsToAdd);
                }
            }
        }

        [Fact]
        public void DataLakeStoreFileSystemAppendToFile()
        {
            using (var context = MockContext.Start(this.GetType().FullName))
            {
                commonData = new CommonTestFixture(context);
                using (
                    commonData.DataLakeStoreFileSystemClient = commonData.GetDataLakeStoreFileSystemManagementClient(context))
                {
                    var filePath = CreateFile(commonData.DataLakeStoreFileSystemClient, commonData.DataLakeStoreFileSystemAccountName, false, true);
                    GetAndCompareFileOrFolder(commonData.DataLakeStoreFileSystemClient, commonData.DataLakeStoreFileSystemAccountName, filePath, FileType.File, 0);

                    // Append to the file that we created
                    commonData.DataLakeStoreFileSystemClient.FileSystem.Append(filePath,
                        new MemoryStream(Encoding.UTF8.GetBytes(fileContentsToAppend)),
                        commonData.DataLakeStoreFileSystemAccountName);

                    GetAndCompareFileOrFolder(commonData.DataLakeStoreFileSystemClient, commonData.DataLakeStoreFileSystemAccountName, filePath, FileType.File,
                        fileContentsToAppend.Length);
                }
            }
        }

        [Fact]
        public void DataLakeStoreFileSystemConcatenateFiles()
        {
            using (var context = MockContext.Start(this.GetType().FullName))
            {
                commonData = new CommonTestFixture(context);
                using (
                    commonData.DataLakeStoreFileSystemClient = commonData.GetDataLakeStoreFileSystemManagementClient(context))
                {
                    var filePath1 = CreateFile(commonData.DataLakeStoreFileSystemClient, commonData.DataLakeStoreFileSystemAccountName, true, true);
                    GetAndCompareFileOrFolder(commonData.DataLakeStoreFileSystemClient, commonData.DataLakeStoreFileSystemAccountName, filePath1, FileType.File,
                        fileContentsToAdd.Length);

                    var filePath2 = CreateFile(commonData.DataLakeStoreFileSystemClient, commonData.DataLakeStoreFileSystemAccountName, true, true);
                    GetAndCompareFileOrFolder(commonData.DataLakeStoreFileSystemClient, commonData.DataLakeStoreFileSystemAccountName, filePath2, FileType.File,
                        fileContentsToAdd.Length);

                    var targetFolder = CreateFolder(commonData.DataLakeStoreFileSystemClient, commonData.DataLakeStoreFileSystemAccountName, true);

                    commonData.DataLakeStoreFileSystemClient.FileSystem.Concat(
                        string.Format("{0}/{1}", targetFolder, fileToConcatTo),
                        new List<string> { filePath1, filePath2 },
                        commonData.DataLakeStoreFileSystemAccountName);

                    GetAndCompareFileOrFolder(commonData.DataLakeStoreFileSystemClient, commonData.DataLakeStoreFileSystemAccountName,
                        string.Format("{0}/{1}", targetFolder, fileToConcatTo),
                        FileType.File,
                        fileContentsToAdd.Length*2);

                    // Attempt to get the files that were concatted together, which should fail and throw
                    Assert.Throws(typeof (CloudException),
                        () =>
                            commonData.DataLakeStoreFileSystemClient.FileSystem.GetFileStatus(filePath1,
                                commonData.DataLakeStoreFileSystemAccountName));
                    Assert.Throws(typeof (CloudException),
                        () =>
                            commonData.DataLakeStoreFileSystemClient.FileSystem.GetFileStatus(filePath2,
                                commonData.DataLakeStoreFileSystemAccountName));
                }
            }
        }

        [Fact]
        public void DataLakeStoreFileSystemMsConcatenateFiles()
        {
            using (var context = MockContext.Start(this.GetType().FullName))
            {
                commonData = new CommonTestFixture(context);
                using (
                    commonData.DataLakeStoreFileSystemClient = commonData.GetDataLakeStoreFileSystemManagementClient(context))
                {
                    var filePath1 = CreateFile(commonData.DataLakeStoreFileSystemClient, commonData.DataLakeStoreFileSystemAccountName, true, true);
                    GetAndCompareFileOrFolder(commonData.DataLakeStoreFileSystemClient, commonData.DataLakeStoreFileSystemAccountName, filePath1, FileType.File,
                        fileContentsToAdd.Length);

                    var filePath2 = CreateFile(commonData.DataLakeStoreFileSystemClient, commonData.DataLakeStoreFileSystemAccountName, true, true);
                    GetAndCompareFileOrFolder(commonData.DataLakeStoreFileSystemClient, commonData.DataLakeStoreFileSystemAccountName, filePath2, FileType.File,
                        fileContentsToAdd.Length);

                    var targetFolder = CreateFolder(commonData.DataLakeStoreFileSystemClient, commonData.DataLakeStoreFileSystemAccountName, true);

                    commonData.DataLakeStoreFileSystemClient.FileSystem.MsConcat(
                        string.Format("{0}/{1}", targetFolder, fileToConcatTo),
                        new MemoryStream(Encoding.UTF8.GetBytes(string.Format("sources={0},{1}", filePath1, filePath2))),
                        commonData.DataLakeStoreFileSystemAccountName);

                    GetAndCompareFileOrFolder(commonData.DataLakeStoreFileSystemClient, commonData.DataLakeStoreFileSystemAccountName,
                        string.Format("{0}/{1}", targetFolder, fileToConcatTo),
                        FileType.File,
                        fileContentsToAdd.Length*2);

                    // Attempt to get the files that were concatted together, which should fail and throw
                    Assert.Throws(typeof (CloudException),
                        () =>
                            commonData.DataLakeStoreFileSystemClient.FileSystem.GetFileStatus(filePath1,
                                commonData.DataLakeStoreFileSystemAccountName));
                    Assert.Throws(typeof (CloudException),
                        () =>
                            commonData.DataLakeStoreFileSystemClient.FileSystem.GetFileStatus(filePath2,
                                commonData.DataLakeStoreFileSystemAccountName));
                }
            }
        }

        [Fact]
        public void DataLakeStoreFileSystemMsConcatDeleteDir()
        {
            using (var context = MockContext.Start(this.GetType().FullName))
            {
                commonData = new CommonTestFixture(context);
                using (
                    commonData.DataLakeStoreFileSystemClient = commonData.GetDataLakeStoreFileSystemManagementClient(context))
                {
                    var concatFolderPath = string.Format("{0}/{1}", folderToCreate,
                        "msconcatFolder");
                    var filePath1 = CreateFile(commonData.DataLakeStoreFileSystemClient, commonData.DataLakeStoreFileSystemAccountName, true, true,
                        concatFolderPath);
                    GetAndCompareFileOrFolder(commonData.DataLakeStoreFileSystemClient, commonData.DataLakeStoreFileSystemAccountName, filePath1, FileType.File,
                        fileContentsToAdd.Length);

                    var filePath2 = CreateFile(commonData.DataLakeStoreFileSystemClient, commonData.DataLakeStoreFileSystemAccountName, true, true,
                        concatFolderPath);
                    GetAndCompareFileOrFolder(commonData.DataLakeStoreFileSystemClient, commonData.DataLakeStoreFileSystemAccountName, filePath2, FileType.File,
                        fileContentsToAdd.Length);

                    var targetFolder = CreateFolder(commonData.DataLakeStoreFileSystemClient, commonData.DataLakeStoreFileSystemAccountName, true);

                    commonData.DataLakeStoreFileSystemClient.FileSystem.MsConcat(
                        string.Format("{0}/{1}", targetFolder, fileToConcatTo),
                        new MemoryStream(Encoding.UTF8.GetBytes(string.Format("sources={0},{1}", filePath1, filePath2))),
                        commonData.DataLakeStoreFileSystemAccountName, deletesourcedirectory: true);

                    GetAndCompareFileOrFolder(commonData.DataLakeStoreFileSystemClient, commonData.DataLakeStoreFileSystemAccountName,
                        string.Format("{0}/{1}", targetFolder, fileToConcatTo),
                        FileType.File,
                        fileContentsToAdd.Length*2);

                    // Attempt to get the files that were concatted together, which should fail and throw
                    Assert.Throws(typeof (CloudException),
                        () =>
                            commonData.DataLakeStoreFileSystemClient.FileSystem.GetFileStatus(filePath1,
                                commonData.DataLakeStoreFileSystemAccountName));
                    Assert.Throws(typeof (CloudException),
                        () =>
                            commonData.DataLakeStoreFileSystemClient.FileSystem.GetFileStatus(filePath2,
                                commonData.DataLakeStoreFileSystemAccountName));

                    // Attempt to get the folder that was created for concat, which should fail and be deleted.
                    Assert.Throws(typeof (CloudException),
                        () =>
                            commonData.DataLakeStoreFileSystemClient.FileSystem.GetFileStatus(concatFolderPath,
                                commonData.DataLakeStoreFileSystemAccountName));
                }
            }
        }

        [Fact]
        public void DataLakeStoreFileSystemMoveFileAndFolder()
        {
            using (var context = MockContext.Start(this.GetType().FullName))
            {
                commonData = new CommonTestFixture(context);
                using (
                    commonData.DataLakeStoreFileSystemClient = commonData.GetDataLakeStoreFileSystemManagementClient(context))
                {
                    var filePath = CreateFile(commonData.DataLakeStoreFileSystemClient, commonData.DataLakeStoreFileSystemAccountName, true, true);
                    GetAndCompareFileOrFolder(commonData.DataLakeStoreFileSystemClient, commonData.DataLakeStoreFileSystemAccountName, filePath, FileType.File,
                        fileContentsToAdd.Length);

                    var targetFolder1 = CreateFolder(commonData.DataLakeStoreFileSystemClient, commonData.DataLakeStoreFileSystemAccountName, true);
                    var targetFolder2 = TestUtilities.GenerateName(folderToMove);

                    // Move file first
                    var moveFileResponse = commonData.DataLakeStoreFileSystemClient.FileSystem.Rename(filePath,
                        string.Format("{0}/{1}", targetFolder1, fileToMove), commonData.DataLakeStoreFileSystemAccountName);
                    Assert.True(moveFileResponse.Boolean);
                    GetAndCompareFileOrFolder(commonData.DataLakeStoreFileSystemClient, commonData.DataLakeStoreFileSystemAccountName,
                        string.Format("{0}/{1}", targetFolder1, fileToMove),
                        FileType.File,
                        fileContentsToAdd.Length);

                    // Ensure the old file is gone
                    Assert.Throws(typeof (CloudException),
                        () =>
                            commonData.DataLakeStoreFileSystemClient.FileSystem.GetFileStatus(filePath,
                                commonData.DataLakeStoreFileSystemAccountName));

                    // Now move folder completely.
                    var moveFolderResponse = commonData.DataLakeStoreFileSystemClient.FileSystem.Rename(targetFolder1,
                        targetFolder2, commonData.DataLakeStoreFileSystemAccountName);
                    Assert.True(moveFolderResponse.Boolean);

                    GetAndCompareFileOrFolder(commonData.DataLakeStoreFileSystemClient, commonData.DataLakeStoreFileSystemAccountName, targetFolder2,
                        FileType.Directory, 0);

                    // ensure all the contents of the folder moved
                    // List all the contents in the folder
                    var listFolderResponse = commonData.DataLakeStoreFileSystemClient.FileSystem.ListFileStatus(targetFolder2,
                        commonData.DataLakeStoreFileSystemAccountName);

                    // We know that this directory is brand new, so the contents should only be the one file.
                    Assert.Equal(1, listFolderResponse.FileStatuses.FileStatus.Count);
                    Assert.Equal(FileType.File, listFolderResponse.FileStatuses.FileStatus[0].Type);

                    Assert.Throws(typeof (CloudException),
                        () =>
                            commonData.DataLakeStoreFileSystemClient.FileSystem.GetFileStatus(targetFolder1,
                                commonData.DataLakeStoreFileSystemAccountName));
                }
            }
        }

        [Fact]
        public void DataLakeStoreFileSystemDeleteFolder()
        {
            using (var context = MockContext.Start(this.GetType().FullName))
            {
                commonData = new CommonTestFixture(context);
                using (
                    commonData.DataLakeStoreFileSystemClient = commonData.GetDataLakeStoreFileSystemManagementClient(context))
                {
                    var folderPath = CreateFolder(commonData.DataLakeStoreFileSystemClient, commonData.DataLakeStoreFileSystemAccountName, true);
                    GetAndCompareFileOrFolder(commonData.DataLakeStoreFileSystemClient, commonData.DataLakeStoreFileSystemAccountName, folderPath,
                        FileType.Directory, 0);
                    DeleteFolder(commonData.DataLakeStoreFileSystemClient, commonData.DataLakeStoreFileSystemAccountName, folderPath, true, false);
                    //WORK AROUND: Bug 4717659 makes it so even empty folders have contents.

                    // delete again expecting failure.
                    DeleteFolder(commonData.DataLakeStoreFileSystemClient, commonData.DataLakeStoreFileSystemAccountName, folderPath, false, true);

                    // delete a folder with contents
                    var filePath = CreateFile(commonData.DataLakeStoreFileSystemClient, commonData.DataLakeStoreFileSystemAccountName, true, true, folderPath);
                    GetAndCompareFileOrFolder(commonData.DataLakeStoreFileSystemClient, commonData.DataLakeStoreFileSystemAccountName, filePath, FileType.File,
                        fileContentsToAdd.Length);

                    // should fail if recurse is not set
                    DeleteFolder(commonData.DataLakeStoreFileSystemClient, commonData.DataLakeStoreFileSystemAccountName, folderPath, false, true);

                    // Now actually delete
                    DeleteFolder(commonData.DataLakeStoreFileSystemClient, commonData.DataLakeStoreFileSystemAccountName, folderPath, true, false);

                    // delete again expecting failure.
                    DeleteFolder(commonData.DataLakeStoreFileSystemClient, commonData.DataLakeStoreFileSystemAccountName, folderPath, true, true);
                }
            }
        }

        [Fact]
        public void DataLakeStoreFileSystemDeleteFile()
        {
            using (var context = MockContext.Start(this.GetType().FullName))
            {
                commonData = new CommonTestFixture(context);
                using (
                    commonData.DataLakeStoreFileSystemClient = commonData.GetDataLakeStoreFileSystemManagementClient(context))
                {
                    var filePath = CreateFile(commonData.DataLakeStoreFileSystemClient, commonData.DataLakeStoreFileSystemAccountName, true, true);
                    GetAndCompareFileOrFolder(commonData.DataLakeStoreFileSystemClient, commonData.DataLakeStoreFileSystemAccountName, filePath, FileType.File,
                        fileContentsToAdd.Length);
                    DeleteFile(commonData.DataLakeStoreFileSystemClient, commonData.DataLakeStoreFileSystemAccountName, filePath, false);

                    // try to delete it again, which should fail
                    DeleteFile(commonData.DataLakeStoreFileSystemClient, commonData.DataLakeStoreFileSystemAccountName, filePath, true);
                }
            }
        }

        [Fact]
        public void DataLakeStoreFileSystemGetAndSetAcl()
        {
            using (var context = MockContext.Start(this.GetType().FullName))
            {
                commonData = new CommonTestFixture(context);
                using (
                    commonData.DataLakeStoreFileSystemClient = commonData.GetDataLakeStoreFileSystemManagementClient(context))
                {
                    var currentAcl = commonData.DataLakeStoreFileSystemClient.FileSystem.GetAclStatus("/",
                        commonData.DataLakeStoreFileSystemAccountName);

                    var aclToReplaceWith = new List<string>(currentAcl.AclStatus.Entries);
                    var originalOther = string.Empty;
                    var toReplace = "other::rwx";
                    for (var i = 0; i < aclToReplaceWith.Count; i++)
                    {
                        if (aclToReplaceWith[i].StartsWith("other"))
                        {
                            originalOther = aclToReplaceWith[i];
                            aclToReplaceWith[i] = toReplace;
                            break;
                        }
                    }

                    Assert.False(string.IsNullOrEmpty(originalOther));

                    // Set the other acl to RWX
                    commonData.DataLakeStoreFileSystemClient.FileSystem.SetAcl("/",
                        string.Join(",", aclToReplaceWith),
                        commonData.DataLakeStoreFileSystemAccountName);

                    var newAcl = commonData.DataLakeStoreFileSystemClient.FileSystem.GetAclStatus("/",
                        commonData.DataLakeStoreFileSystemAccountName);
                    // verify the ACL actually changed

                    // Check the access first and assert that it returns OK (note: this is currently only for the user making the request, so it is not testing "other")
                    commonData.DataLakeStoreFileSystemClient.FileSystem.CheckAccess("/",
                        commonData.DataLakeStoreFileSystemAccountName, "rwx");

                    var foundIt = false;
                    foreach (var entry in newAcl.AclStatus.Entries.Where(entry => entry.StartsWith("other")))
                    {
                        foundIt = true;
                        Assert.Equal(toReplace, entry);
                        break;
                    }

                    Assert.True(foundIt);

                    // Set it back using specific entry
                    commonData.DataLakeStoreFileSystemClient.FileSystem.ModifyAclEntries("/",
                        originalOther, commonData.DataLakeStoreFileSystemAccountName);

                    // Now confirm that it equals the original ACL
                    var finalEntries = commonData.DataLakeStoreFileSystemClient.FileSystem.GetAclStatus("/",
                        commonData.DataLakeStoreFileSystemAccountName)
                        .AclStatus.Entries;
                    foreach (var entry in finalEntries)
                    {
                        Assert.True(
                            currentAcl.AclStatus.Entries.Any(
                                original => original.Equals(entry, StringComparison.CurrentCultureIgnoreCase)));
                    }

                    Assert.Equal(finalEntries.Count, currentAcl.AclStatus.Entries.Count);
                }
            }
        }

        [Fact]
        public void DataLakeStoreFileSystemSetFileProperties()
        {
            // This test simply tests that all bool/empty return actions return successfully
            using (var context = MockContext.Start(this.GetType().FullName))
            {
                commonData = new CommonTestFixture(context);
                using (
                    commonData.DataLakeStoreFileSystemClient = commonData.GetDataLakeStoreFileSystemManagementClient(context))
                {
                    var filePath = CreateFile(commonData.DataLakeStoreFileSystemClient, commonData.DataLakeStoreFileSystemAccountName, true, true);
                    var originalFileStatus =
                        commonData.DataLakeStoreFileSystemClient.FileSystem.GetFileStatus(filePath,
                            commonData.DataLakeStoreFileSystemAccountName)
                            .FileStatus;
                    // TODO: Set replication on file, this has been removed until it is confirmed as a supported API.
                    /*
                    var replicationResponse = commonData.DataLakeStoreFileSystemClient.FileSystem.SetReplication(filePath,
                        commonData.DataLakeStoreFileSystemAccountName, 3);
                    Assert.True(replicationResponse.Boolean);
                    */

                    /*
                 * This API is available but all values put into it are ignored. Commenting this out until this API is fully functional.
                Assert.Equal(3,
                    dataLakeFileSystemClient.FileSystem.GetFileStatus(filePath, commonData.DataLakeStoreFileSystemAccountName)
                        .FileStatus.Replication);
                */

                    // set the time on the file
                    // We use a static date for now since we aren't interested in whether the value is set properly, only that the method returns a 200.
                    /* TODO: Re enable once supported.
                    var timeToSet = new DateTime(2015, 10, 26, 14, 30, 0).Ticks;
                    commonData.DataLakeStoreFileSystemClient.FileSystem.SetTimes(filePath,
                        commonData.DataLakeStoreFileSystemAccountName, timeToSet, timeToSet);

                    var fileStatusAfterTime =
                        commonData.DataLakeStoreFileSystemClient.FileSystem.GetFileStatus(filePath,
                            commonData.DataLakeStoreFileSystemAccountName)
                            .FileStatus;
                    */

                    /*
                 * This API is available but all values put into it are ignored. Commenting this out until this API is fully functional.
                Assert.True(
                    fileStatusAfterTime.ModificationTime == timeToSet && fileStatusAfterTime.AccessTime == timeToSet);
                */

                    // TODO: Symlink creation is explicitly not supported, but when it is this should be enabled.
                    /*
                    var symLinkName = TestUtilities.GenerateName("testPath/symlinktest1");
                    Assert.Throws<CloudException>(() => commonData.DataLakeStoreFileSystemClient.FileSystem.CreateSymLink(filePath,
                        commonData.DataLakeStoreFileSystemAccountName, symLinkName, true));
                    */

                    // Once symlinks are available, remove the throws test and uncomment out this code.
                    // Assert.True(createSymLinkResponse.StatusCode == HttpStatusCode.OK);
                    // Assert.DoesNotThrow(() => dataLakeFileSystemClient.FileSystem.GetFileStatus(symLinkName, commonData.DataLakeStoreFileSystemAccountName));
                }

            }
        }

        [Fact]
        public void DataLakeStoreFileSystemGetAcl()
        {
            using (var context = MockContext.Start(this.GetType().FullName))
            {
                commonData = new CommonTestFixture(context);
                using (commonData.DataLakeStoreFileSystemClient = commonData.GetDataLakeStoreFileSystemManagementClient(context))
                {
                    var aclGetResponse = commonData.DataLakeStoreFileSystemClient.FileSystem.GetAclStatus("/",
                        commonData.DataLakeStoreFileSystemAccountName);

                    Assert.NotNull(aclGetResponse.AclStatus);
                    Assert.NotEmpty(aclGetResponse.AclStatus.Entries);
                    Assert.True(!string.IsNullOrEmpty(aclGetResponse.AclStatus.Owner));
                    Assert.True(!string.IsNullOrEmpty(aclGetResponse.AclStatus.Group));
                }
            }
        }

        [Fact]
        public void DataLakeStoreFileSystemSetAcl()
        {
            using (var context = MockContext.Start(this.GetType().FullName))
            {
                commonData = new CommonTestFixture(context);
                using (commonData.DataLakeStoreFileSystemClient = commonData.GetDataLakeStoreFileSystemManagementClient(context))
                {
                    var aclGetResponse = commonData.DataLakeStoreFileSystemClient.FileSystem.GetAclStatus("/",
                        commonData.DataLakeStoreFileSystemAccountName);

                    Assert.NotNull(aclGetResponse.AclStatus);
                    Assert.NotEmpty(aclGetResponse.AclStatus.Entries);

                    var currentCount = aclGetResponse.AclStatus.Entries.Count;
                    // add an entry to the ACL Entries
                    var newAcls = string.Join(",", aclGetResponse.AclStatus.Entries);
                    newAcls += string.Format(",user:{0}:rwx", commonData.AclUserId);

                    commonData.DataLakeStoreFileSystemClient.FileSystem.SetAcl("/",
                        newAcls, commonData.DataLakeStoreFileSystemAccountName);
                    
                    // retrieve the ACL again and confirm the new entry is present
                    aclGetResponse = commonData.DataLakeStoreFileSystemClient.FileSystem.GetAclStatus("/",
                        commonData.DataLakeStoreFileSystemAccountName);

                    Assert.NotNull(aclGetResponse.AclStatus);
                    Assert.NotEmpty(aclGetResponse.AclStatus.Entries);
                    Assert.Equal(currentCount + 1, aclGetResponse.AclStatus.Entries.Count);
                    Assert.True(aclGetResponse.AclStatus.Entries.Any(entry => entry.Contains(commonData.AclUserId)));
                }
            }
        }

        [Fact]
        public void DataLakeStoreFileSystemSetDeleteAclEntry()
        {
            using (var context = MockContext.Start(this.GetType().FullName))
            {
                commonData = new CommonTestFixture(context);
                using (commonData.DataLakeStoreFileSystemClient = commonData.GetDataLakeStoreFileSystemManagementClient(context))
                {
                    var aclGetResponse = commonData.DataLakeStoreFileSystemClient.FileSystem.GetAclStatus("/",
                        commonData.DataLakeStoreFileSystemAccountName);

                    Assert.NotNull(aclGetResponse.AclStatus);
                    Assert.NotEmpty(aclGetResponse.AclStatus.Entries);

                    var currentCount = aclGetResponse.AclStatus.Entries.Count;
                    // add an entry to the ACL Entries
                    var newAce = string.Format("user:{0}:rwx", commonData.AclUserId);

                    commonData.DataLakeStoreFileSystemClient.FileSystem.ModifyAclEntries("/",
                         newAce, commonData.DataLakeStoreFileSystemAccountName);

                    // retrieve the ACL again and confirm the new entry is present
                    aclGetResponse = commonData.DataLakeStoreFileSystemClient.FileSystem.GetAclStatus("/",
                        commonData.DataLakeStoreFileSystemAccountName);

                    Assert.NotNull(aclGetResponse.AclStatus);
                    Assert.NotEmpty(aclGetResponse.AclStatus.Entries);
                    Assert.Equal(currentCount + 1, aclGetResponse.AclStatus.Entries.Count);
                    Assert.True(aclGetResponse.AclStatus.Entries.Any(entry => entry.Contains(commonData.AclUserId)));

                    // now remove the entry
                    var aceToRemove = string.Format(",user:{0}", commonData.AclUserId);
                    commonData.DataLakeStoreFileSystemClient.FileSystem.RemoveAclEntries("/",
                        aceToRemove, commonData.DataLakeStoreFileSystemAccountName);

                    // retrieve the ACL again and confirm the new entry is present
                    aclGetResponse = commonData.DataLakeStoreFileSystemClient.FileSystem.GetAclStatus("/",
                        commonData.DataLakeStoreFileSystemAccountName);

                    Assert.NotNull(aclGetResponse.AclStatus);
                    Assert.NotEmpty(aclGetResponse.AclStatus.Entries);
                    Assert.Equal(currentCount, aclGetResponse.AclStatus.Entries.Count);
                    Assert.False(aclGetResponse.AclStatus.Entries.Any(entry => entry.Contains(commonData.AclUserId)));
                }
            }
        }

        #endregion

        #region helpers
        internal string CreateFolder(DataLakeStoreFileSystemManagementClient dataLakeStoreFileSystemClient, string caboAccountName, bool randomName = false)
        {
            // Create a folder
            var folderPath = randomName
                ? TestUtilities.GenerateName(folderToCreate)
                : folderToCreate;

            var response = commonData.DataLakeStoreFileSystemClient.FileSystem.Mkdirs(folderPath, caboAccountName);
            Assert.True(response.Boolean);

            return folderPath;
        }

        internal string CreateFile(DataLakeStoreFileSystemManagementClient dataLakeStoreFileSystemClient, string caboAccountName, bool withContents, bool randomName = false, string folderName = folderToCreate)
        {
            var filePath = randomName ? TestUtilities.GenerateName(string.Format("{0}/{1}", folderName, fileToCreate)) : string.Format("{0}/{1}", folderName, fileToCreate);

            if (!withContents)
            {
                commonData.DataLakeStoreFileSystemClient.FileSystem.Create(
                    filePath,
                    caboAccountName,
                    new MemoryStream());
            }
            else
            {
                commonData.DataLakeStoreFileSystemClient.FileSystem.Create(
                    filePath,
                    caboAccountName,
                    new MemoryStream(Encoding.UTF8.GetBytes(fileContentsToAdd)));
            }

            return filePath;
        }

        internal FileStatusResult GetAndCompareFileOrFolder(DataLakeStoreFileSystemManagementClient dataLakeStoreFileSystemClient, string caboAccountName, string fileOrFolderPath, FileType expectedType, long expectedLength)
        {
            var getResponse = commonData.DataLakeStoreFileSystemClient.FileSystem.GetFileStatus(fileOrFolderPath, caboAccountName);
            Assert.Equal(expectedLength, getResponse.FileStatus.Length);
            Assert.Equal(expectedType, getResponse.FileStatus.Type);

            return getResponse;
        }

        internal void CompareFileContents(DataLakeStoreFileSystemManagementClient dataLakeStoreFileSystemClient, string caboAccountName, string filePath, string expectedContents)
        {
            // download a file and ensure they are equal
            Stream openResponse = commonData.DataLakeStoreFileSystemClient.FileSystem.Open(filePath, caboAccountName, null);
            Assert.NotNull(openResponse);
            
            string toCompare = new StreamReader(openResponse).ReadToEnd();
            Assert.Equal(expectedContents, toCompare);
        }

        internal void DeleteFolder(DataLakeStoreFileSystemManagementClient dataLakeStoreFileSystemClient, string caboAccountName, string folderPath, bool recursive, bool failureExpected)
        {
            if (failureExpected)
            {
                // try to delete a folder that doesn't exist or should fail
                try
                {
                    var deleteFolderResponse = commonData.DataLakeStoreFileSystemClient.FileSystem.Delete(folderPath, caboAccountName, recursive);
                    Assert.True(!deleteFolderResponse.Boolean);
                }
                catch (Exception e)
                {
                    Assert.Equal(typeof(CloudException), e.GetType());
                }
            }
            else
            {
                // Delete a folder
                var deleteFolderResponse = commonData.DataLakeStoreFileSystemClient.FileSystem.Delete(folderPath, caboAccountName, recursive);
                Assert.True(deleteFolderResponse.Boolean);
            }
        }

        internal void DeleteFile(DataLakeStoreFileSystemManagementClient dataLakeStoreFileSystemClient, string caboAccountName, string filePath, bool failureExpected)
        {
            if (failureExpected)
            {
                // try to delete a file that doesn't exist
                try
                {
                    var deleteFileResponse = commonData.DataLakeStoreFileSystemClient.FileSystem.Delete(filePath, caboAccountName, false);
                    Assert.True(!deleteFileResponse.Boolean);
                }
                catch (Exception e)
                {
                    Assert.Equal(typeof(CloudException), e.GetType());
                }
            }
            else
            {
                // Delete a file
                var deleteFileResponse = commonData.DataLakeStoreFileSystemClient.FileSystem.Delete(filePath, caboAccountName, false);
                Assert.True(deleteFileResponse.Boolean);
            }
        }

        internal long ToUnixTimeStampMs(string date)
        {
            var convertedDate = Convert.ToDateTime(date);
            return (long)(convertedDate.ToUniversalTime() - new DateTime(1970, 1, 1, 0, 0, 0, 0, DateTimeKind.Utc)).TotalMilliseconds;
            
        }

        internal DateTime FromUnixTimestampMs(long unixTimestampInMs)
        {
            return new DateTime(1970, 1, 1, 0, 0, 0, 0, DateTimeKind.Utc).AddMilliseconds(unixTimestampInMs);
        }

        internal void VerifyTimeInAcceptableRange(long expected, long actual)
        {
            // We give a +- 100 ticks range due to timing constraints in the service.
            Assert.InRange<long>(actual, expected - 5000, expected + 5000);
        }

        #endregion
    }
}<|MERGE_RESOLUTION|>--- conflicted
+++ resolved
@@ -62,13 +62,9 @@
             }
         }
 
-<<<<<<< HEAD
         /*
-        TODO: Re-enable these tests when expiry is re-enabled in production
-        [Fact]
-=======
-        [Fact(Skip="TODO: Fix record matching for date expiry tests")]
->>>>>>> babe03ba
+        TODO: Re-enable code when Expiry is live on the server again
+        [Fact]
         public void DataLakeStoreFileSystemSetAndRemoveExpiry()
         {
             const long maxTimeInMilliseconds = 253402300800000;
@@ -112,7 +108,7 @@
             }
         }
 
-        [Fact(Skip="TODO: Fix record matching for dates")]
+        [Fact]
         public void DataLakeStoreFileSystemNegativeExpiry()
         {
             const long maxTimeInMilliseconds = 253402300800000;
