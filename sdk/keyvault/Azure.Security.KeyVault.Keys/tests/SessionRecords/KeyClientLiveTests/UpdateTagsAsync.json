--- conflicted
+++ resolved
@@ -1,11 +1,7 @@
 {
   "Entries": [
     {
-<<<<<<< HEAD
-      "RequestUri": "https://heathskv.vault.azure.net/keys/1950476481/create?api-version=7.1-preview",
-=======
       "RequestUri": "https://heathskv.vault.azure.net/keys/1950476481/create?api-version=7.1",
->>>>>>> 2d11c666
       "RequestMethod": "POST",
       "RequestHeaders": {
         "Accept": "application/json",
@@ -45,11 +41,7 @@
       }
     },
     {
-<<<<<<< HEAD
-      "RequestUri": "https://heathskv.vault.azure.net/keys/1950476481/create?api-version=7.1-preview",
-=======
       "RequestUri": "https://heathskv.vault.azure.net/keys/1950476481/create?api-version=7.1",
->>>>>>> 2d11c666
       "RequestMethod": "POST",
       "RequestHeaders": {
         "Accept": "application/json",
@@ -114,11 +106,7 @@
       }
     },
     {
-<<<<<<< HEAD
-      "RequestUri": "https://heathskv.vault.azure.net/keys/1950476481/6b25bd284e454a768e37167d2efe1234?api-version=7.1-preview",
-=======
       "RequestUri": "https://heathskv.vault.azure.net/keys/1950476481/473f7e5d2eaf41e8a7df249e32c9f15b?api-version=7.1",
->>>>>>> 2d11c666
       "RequestMethod": "PATCH",
       "RequestHeaders": {
         "Accept": "application/json",
@@ -187,11 +175,7 @@
       }
     },
     {
-<<<<<<< HEAD
-      "RequestUri": "https://heathskv.vault.azure.net/keys/1950476481/6b25bd284e454a768e37167d2efe1234?api-version=7.1-preview",
-=======
       "RequestUri": "https://heathskv.vault.azure.net/keys/1950476481/473f7e5d2eaf41e8a7df249e32c9f15b?api-version=7.1",
->>>>>>> 2d11c666
       "RequestMethod": "PATCH",
       "RequestHeaders": {
         "Accept": "application/json",
@@ -254,103 +238,6 @@
           "D": "5"
         }
       }
-<<<<<<< HEAD
-    },
-    {
-      "RequestUri": "https://heathskv.vault.azure.net/keys/1950476481?api-version=7.1-preview",
-      "RequestMethod": "DELETE",
-      "RequestHeaders": {
-        "Accept": "application/json",
-        "Authorization": "Sanitized",
-        "Content-Type": "application/json",
-        "traceparent": "00-60f9851a12909c4ba84c9e339b384291-d0f335a3d896e942-00",
-        "User-Agent": [
-          "azsdk-net-Security.KeyVault.Keys/4.0.0-dev.20191023.1\u002B307048a11c075ebf79212b622adee61b8a4615e3",
-          "(.NET Core 4.6.27817.01; Microsoft Windows 10.0.18363 )"
-        ],
-        "x-ms-client-request-id": "ccbf4054aee59ddbb98356d9113535ab",
-        "x-ms-return-client-request-id": "true"
-      },
-      "RequestBody": null,
-      "StatusCode": 200,
-      "ResponseHeaders": {
-        "Cache-Control": "no-cache",
-        "Content-Length": "509",
-        "Content-Type": "application/json; charset=utf-8",
-        "Date": "Wed, 23 Oct 2019 20:13:19 GMT",
-        "Expires": "-1",
-        "Pragma": "no-cache",
-        "Server": "Microsoft-IIS/10.0",
-        "Strict-Transport-Security": "max-age=31536000;includeSubDomains",
-        "X-AspNet-Version": "4.0.30319",
-        "X-Content-Type-Options": "nosniff",
-        "x-ms-keyvault-network-info": "addr=131.107.147.65;act_addr_fam=InterNetwork;",
-        "x-ms-keyvault-region": "westus",
-        "x-ms-keyvault-service-version": "1.1.0.879",
-        "x-ms-request-id": "a92b0a7a-f075-4feb-b3c3-d02c6fadd7f1",
-        "X-Powered-By": "ASP.NET"
-      },
-      "ResponseBody": {
-        "recoveryId": "https://heathskv.vault.azure.net/deletedkeys/1950476481",
-        "deletedDate": 1571861599,
-        "scheduledPurgeDate": 1579637599,
-        "key": {
-          "kid": "https://heathskv.vault.azure.net/keys/1950476481/6b25bd284e454a768e37167d2efe1234",
-          "kty": "EC",
-          "key_ops": [
-            "sign",
-            "verify"
-          ],
-          "crv": "P-256",
-          "x": "MsA1hUm5Pg19xNA9Er4TetuagtvXB4_m1TciwlKHF6c",
-          "y": "aq5wKNZ_SE3cgnQMsHdPrtUby-3AgHC9Xu6KmnYdee4"
-        },
-        "attributes": {
-          "enabled": true,
-          "created": 1571861599,
-          "updated": 1571861599,
-          "recoveryLevel": "Recoverable\u002BPurgeable"
-        },
-        "tags": {
-          "D": "5"
-        }
-      }
-    },
-    {
-      "RequestUri": "https://heathskv.vault.azure.net/deletedkeys/1950476481?api-version=7.1-preview",
-      "RequestMethod": "DELETE",
-      "RequestHeaders": {
-        "Accept": "application/json",
-        "Authorization": "Sanitized",
-        "Content-Type": "application/json",
-        "traceparent": "00-07353e953722554888a7b999504da660-633109297cf6cb49-00",
-        "User-Agent": [
-          "azsdk-net-Security.KeyVault.Keys/4.0.0-dev.20191023.1\u002B307048a11c075ebf79212b622adee61b8a4615e3",
-          "(.NET Core 4.6.27817.01; Microsoft Windows 10.0.18363 )"
-        ],
-        "x-ms-client-request-id": "1887bd2dd71931573bd298a28591dfdd",
-        "x-ms-return-client-request-id": "true"
-      },
-      "RequestBody": null,
-      "StatusCode": 204,
-      "ResponseHeaders": {
-        "Cache-Control": "no-cache",
-        "Date": "Wed, 23 Oct 2019 20:13:39 GMT",
-        "Expires": "-1",
-        "Pragma": "no-cache",
-        "Server": "Microsoft-IIS/10.0",
-        "Strict-Transport-Security": "max-age=31536000;includeSubDomains",
-        "X-AspNet-Version": "4.0.30319",
-        "X-Content-Type-Options": "nosniff",
-        "x-ms-keyvault-network-info": "addr=131.107.147.65;act_addr_fam=InterNetwork;",
-        "x-ms-keyvault-region": "westus",
-        "x-ms-keyvault-service-version": "1.1.0.879",
-        "x-ms-request-id": "a67a6427-f20d-4fa7-8d63-cb69b871d138",
-        "X-Powered-By": "ASP.NET"
-      },
-      "ResponseBody": []
-=======
->>>>>>> 2d11c666
     }
   ],
   "Variables": {
