--- conflicted
+++ resolved
@@ -1,24 +1,15 @@
 {
   "Entries": [
     {
-<<<<<<< HEAD
-      "RequestUri": "https://heathskv.vault.azure.net/certificates/678845084/create?api-version=7.1-preview",
-=======
       "RequestUri": "https://heathskv.vault.azure.net/certificates/678845084/create?api-version=7.1",
->>>>>>> 2d11c666
       "RequestMethod": "POST",
       "RequestHeaders": {
         "Accept": "application/json",
         "Content-Type": "application/json",
         "traceparent": "00-fd939eefe92c5d49b6f3da6fccdf70be-24844259c40bea4b-00",
         "User-Agent": [
-<<<<<<< HEAD
-          "azsdk-net-Security.KeyVault.Certificates/4.0.1-dev.20200214.1",
-          "(.NET Core 4.6.27817.1-preview1; Microsoft Windows 10.0.18363 )"
-=======
-          "azsdk-net-Security.KeyVault.Certificates/4.1.0-dev.20200729.1",
-          "(.NET Core 4.6.29017.01; Microsoft Windows 10.0.19041 )"
->>>>>>> 2d11c666
+          "azsdk-net-Security.KeyVault.Certificates/4.1.0-dev.20200729.1",
+          "(.NET Core 4.6.29017.01; Microsoft Windows 10.0.19041 )"
         ],
         "x-ms-client-request-id": "2721dad88f163164f31c15c7ecc5a99d",
         "x-ms-return-client-request-id": "true"
@@ -50,11 +41,7 @@
       }
     },
     {
-<<<<<<< HEAD
-      "RequestUri": "https://heathskv.vault.azure.net/certificates/678845084/create?api-version=7.1-preview",
-=======
       "RequestUri": "https://heathskv.vault.azure.net/certificates/678845084/create?api-version=7.1",
->>>>>>> 2d11c666
       "RequestMethod": "POST",
       "RequestHeaders": {
         "Accept": "application/json",
@@ -63,13 +50,8 @@
         "Content-Type": "application/json",
         "traceparent": "00-fd939eefe92c5d49b6f3da6fccdf70be-24844259c40bea4b-00",
         "User-Agent": [
-<<<<<<< HEAD
-          "azsdk-net-Security.KeyVault.Certificates/4.0.1-dev.20200214.1",
-          "(.NET Core 4.6.27817.1-preview1; Microsoft Windows 10.0.18363 )"
-=======
-          "azsdk-net-Security.KeyVault.Certificates/4.1.0-dev.20200729.1",
-          "(.NET Core 4.6.29017.01; Microsoft Windows 10.0.19041 )"
->>>>>>> 2d11c666
+          "azsdk-net-Security.KeyVault.Certificates/4.1.0-dev.20200729.1",
+          "(.NET Core 4.6.29017.01; Microsoft Windows 10.0.19041 )"
         ],
         "x-ms-client-request-id": "2721dad88f163164f31c15c7ecc5a99d",
         "x-ms-return-client-request-id": "true"
@@ -108,11 +90,7 @@
         "Content-Type": "application/json; charset=utf-8",
         "Date": "Wed, 29 Jul 2020 23:01:06 GMT",
         "Expires": "-1",
-<<<<<<< HEAD
-        "Location": "https://heathskv.vault.azure.net/certificates/678845084/pending?api-version=7.1-preview\u0026request_id=fdd913cfae3c451da76456ab3a164103",
-=======
         "Location": "https://heathskv.vault.azure.net/certificates/678845084/pending?api-version=7.1\u0026request_id=9936db4f086f4adbb89eca37eb94cd3d",
->>>>>>> 2d11c666
         "Pragma": "no-cache",
         "Retry-After": "10",
         "Strict-Transport-Security": "max-age=31536000;includeSubDomains",
@@ -137,11 +115,7 @@
       }
     },
     {
-<<<<<<< HEAD
-      "RequestUri": "https://heathskv.vault.azure.net/certificates/678845084?api-version=7.1-preview",
-=======
       "RequestUri": "https://heathskv.vault.azure.net/certificates/678845084?api-version=7.1",
->>>>>>> 2d11c666
       "RequestMethod": "GET",
       "RequestHeaders": {
         "Accept": "application/json",
@@ -149,13 +123,8 @@
         "Content-Type": "application/json",
         "traceparent": "00-05231ff8d50d3540a4a59afb3df34309-b076f5f5c1d41f41-00",
         "User-Agent": [
-<<<<<<< HEAD
-          "azsdk-net-Security.KeyVault.Certificates/4.0.1-dev.20200214.1",
-          "(.NET Core 4.6.27817.1-preview1; Microsoft Windows 10.0.18363 )"
-=======
-          "azsdk-net-Security.KeyVault.Certificates/4.1.0-dev.20200729.1",
-          "(.NET Core 4.6.29017.01; Microsoft Windows 10.0.19041 )"
->>>>>>> 2d11c666
+          "azsdk-net-Security.KeyVault.Certificates/4.1.0-dev.20200729.1",
+          "(.NET Core 4.6.29017.01; Microsoft Windows 10.0.19041 )"
         ],
         "x-ms-client-request-id": "48cd50a5951df490fc69bd001d2b1a28",
         "x-ms-return-client-request-id": "true"
@@ -245,11 +214,7 @@
       }
     },
     {
-<<<<<<< HEAD
-      "RequestUri": "https://heathskv.vault.azure.net/certificates/678845084/66ec26c1946a411cb522b1f1baf19382?api-version=7.1-preview",
-=======
       "RequestUri": "https://heathskv.vault.azure.net/certificates/678845084/2c635fb712334eb99920aa9570223baf?api-version=7.1",
->>>>>>> 2d11c666
       "RequestMethod": "GET",
       "RequestHeaders": {
         "Accept": "application/json",
@@ -257,13 +222,8 @@
         "Content-Type": "application/json",
         "traceparent": "00-8b87338667a2bd4ea09dace90de59b41-c61053be8b9d6f4f-00",
         "User-Agent": [
-<<<<<<< HEAD
-          "azsdk-net-Security.KeyVault.Certificates/4.0.1-dev.20200214.1",
-          "(.NET Core 4.6.27817.1-preview1; Microsoft Windows 10.0.18363 )"
-=======
-          "azsdk-net-Security.KeyVault.Certificates/4.1.0-dev.20200729.1",
-          "(.NET Core 4.6.29017.01; Microsoft Windows 10.0.19041 )"
->>>>>>> 2d11c666
+          "azsdk-net-Security.KeyVault.Certificates/4.1.0-dev.20200729.1",
+          "(.NET Core 4.6.29017.01; Microsoft Windows 10.0.19041 )"
         ],
         "x-ms-client-request-id": "5327a81af859018382d9198ae3b3e72e",
         "x-ms-return-client-request-id": "true"
