{
  "Entries": [
    {
<<<<<<< HEAD
      "RequestUri": "https:\u002f\u002fdotnettestvault.vault.azure.net\u002fdeletedsecrets\u002f1166876681\u002frecover?api-version=7.1-preview",
=======
      "RequestUri": "https://heathskv.vault.azure.net/deletedsecrets/1166876681/recover?api-version=7.1",
>>>>>>> 2d11c666
      "RequestMethod": "POST",
      "RequestHeaders": {
        "Accept": "application/json",
        "Content-Type": "application/json",
        "traceparent": "00-f13d5cf1a4389446a00669f7a65e4848-6cc8fcec9df90f47-00",
        "User-Agent": [
<<<<<<< HEAD
          "azsdk-net-Security.KeyVault.Secrets\u002f4.0.0-dev.20190806.1\u002b549ac09c0c12d70f945de85b89974088680893d4",
          "(.NET Core 4.6.27817.1-preview1; Microsoft Windows 10.0.18362 )"
=======
          "azsdk-net-Security.KeyVault.Secrets/4.1.0-dev.20200729.1",
          "(.NET Core 4.6.29017.01; Microsoft Windows 10.0.19041 )"
>>>>>>> 2d11c666
        ],
        "x-ms-client-request-id": "53323136f3b422e5ddde9e630fcbd610",
        "x-ms-return-client-request-id": "true"
      },
      "RequestBody": null,
      "StatusCode": 401,
      "ResponseHeaders": {
        "Cache-Control": "no-cache",
        "Content-Length": "87",
        "Content-Type": "application/json; charset=utf-8",
        "Date": "Wed, 29 Jul 2020 22:31:00 GMT",
        "Expires": "-1",
        "Pragma": "no-cache",
        "Strict-Transport-Security": "max-age=31536000;includeSubDomains",
        "WWW-Authenticate": "Bearer authorization=\u0022https://login.windows.net/72f988bf-86f1-41af-91ab-2d7cd011db47\u0022, resource=\u0022https://vault.azure.net\u0022",
        "X-AspNet-Version": "4.0.30319",
        "X-Content-Type-Options": "nosniff",
        "x-ms-keyvault-network-info": "conn_type=Ipv4;addr=67.171.12.239;act_addr_fam=InterNetwork;",
        "x-ms-keyvault-region": "westus2",
        "x-ms-keyvault-service-version": "1.1.10.0",
        "x-ms-request-id": "5777d015-0d74-42a4-aa5b-f9ba3ac5721a",
        "X-Powered-By": "ASP.NET"
      },
      "ResponseBody": {
        "error": {
          "code": "Unauthorized",
          "message": "Request is missing a Bearer or PoP token."
        }
      }
    },
    {
<<<<<<< HEAD
      "RequestUri": "https:\u002f\u002fdotnettestvault.vault.azure.net\u002fdeletedsecrets\u002f1166876681\u002frecover?api-version=7.1-preview",
=======
      "RequestUri": "https://heathskv.vault.azure.net/deletedsecrets/1166876681/recover?api-version=7.1",
>>>>>>> 2d11c666
      "RequestMethod": "POST",
      "RequestHeaders": {
        "Accept": "application/json",
        "Authorization": "Sanitized",
        "Content-Type": "application/json",
        "traceparent": "00-f13d5cf1a4389446a00669f7a65e4848-6cc8fcec9df90f47-00",
        "User-Agent": [
<<<<<<< HEAD
          "azsdk-net-Security.KeyVault.Secrets\u002f4.0.0-dev.20190806.1\u002b549ac09c0c12d70f945de85b89974088680893d4",
          "(.NET Core 4.6.27817.1-preview1; Microsoft Windows 10.0.18362 )"
=======
          "azsdk-net-Security.KeyVault.Secrets/4.1.0-dev.20200729.1",
          "(.NET Core 4.6.29017.01; Microsoft Windows 10.0.19041 )"
>>>>>>> 2d11c666
        ],
        "x-ms-client-request-id": "53323136f3b422e5ddde9e630fcbd610",
        "x-ms-return-client-request-id": "true"
      },
      "RequestBody": null,
      "StatusCode": 404,
      "ResponseHeaders": {
        "Cache-Control": "no-cache",
        "Content-Length": "307",
        "Content-Type": "application/json; charset=utf-8",
        "Date": "Wed, 29 Jul 2020 22:31:00 GMT",
        "Expires": "-1",
        "Pragma": "no-cache",
        "Strict-Transport-Security": "max-age=31536000;includeSubDomains",
        "X-AspNet-Version": "4.0.30319",
        "X-Content-Type-Options": "nosniff",
        "x-ms-keyvault-network-info": "conn_type=Ipv4;addr=67.171.12.239;act_addr_fam=InterNetwork;",
        "x-ms-keyvault-region": "westus2",
        "x-ms-keyvault-service-version": "1.1.10.0",
        "x-ms-request-id": "5717b55d-7d2b-441e-8262-46a6c6e29e1b",
        "X-Powered-By": "ASP.NET"
      },
      "ResponseBody": {
        "error": {
          "code": "SecretNotFound",
          "message": "A secret with (name/id) 1166876681 was not found in this key vault. If you recently deleted this secret you may be able to recover it using the correct recovery command. For help resolving this issue, please see https://go.microsoft.com/fwlink/?linkid=2125182"
        }
      }
    }
  ],
  "Variables": {
    "AZURE_KEYVAULT_URL": "https://heathskv.vault.azure.net",
    "RandomSeed": "1316478381"
  }
}<|MERGE_RESOLUTION|>--- conflicted
+++ resolved
@@ -1,24 +1,15 @@
 {
   "Entries": [
     {
-<<<<<<< HEAD
-      "RequestUri": "https:\u002f\u002fdotnettestvault.vault.azure.net\u002fdeletedsecrets\u002f1166876681\u002frecover?api-version=7.1-preview",
-=======
       "RequestUri": "https://heathskv.vault.azure.net/deletedsecrets/1166876681/recover?api-version=7.1",
->>>>>>> 2d11c666
       "RequestMethod": "POST",
       "RequestHeaders": {
         "Accept": "application/json",
         "Content-Type": "application/json",
         "traceparent": "00-f13d5cf1a4389446a00669f7a65e4848-6cc8fcec9df90f47-00",
         "User-Agent": [
-<<<<<<< HEAD
-          "azsdk-net-Security.KeyVault.Secrets\u002f4.0.0-dev.20190806.1\u002b549ac09c0c12d70f945de85b89974088680893d4",
-          "(.NET Core 4.6.27817.1-preview1; Microsoft Windows 10.0.18362 )"
-=======
           "azsdk-net-Security.KeyVault.Secrets/4.1.0-dev.20200729.1",
           "(.NET Core 4.6.29017.01; Microsoft Windows 10.0.19041 )"
->>>>>>> 2d11c666
         ],
         "x-ms-client-request-id": "53323136f3b422e5ddde9e630fcbd610",
         "x-ms-return-client-request-id": "true"
@@ -50,11 +41,7 @@
       }
     },
     {
-<<<<<<< HEAD
-      "RequestUri": "https:\u002f\u002fdotnettestvault.vault.azure.net\u002fdeletedsecrets\u002f1166876681\u002frecover?api-version=7.1-preview",
-=======
       "RequestUri": "https://heathskv.vault.azure.net/deletedsecrets/1166876681/recover?api-version=7.1",
->>>>>>> 2d11c666
       "RequestMethod": "POST",
       "RequestHeaders": {
         "Accept": "application/json",
@@ -62,13 +49,8 @@
         "Content-Type": "application/json",
         "traceparent": "00-f13d5cf1a4389446a00669f7a65e4848-6cc8fcec9df90f47-00",
         "User-Agent": [
-<<<<<<< HEAD
-          "azsdk-net-Security.KeyVault.Secrets\u002f4.0.0-dev.20190806.1\u002b549ac09c0c12d70f945de85b89974088680893d4",
-          "(.NET Core 4.6.27817.1-preview1; Microsoft Windows 10.0.18362 )"
-=======
           "azsdk-net-Security.KeyVault.Secrets/4.1.0-dev.20200729.1",
           "(.NET Core 4.6.29017.01; Microsoft Windows 10.0.19041 )"
->>>>>>> 2d11c666
         ],
         "x-ms-client-request-id": "53323136f3b422e5ddde9e630fcbd610",
         "x-ms-return-client-request-id": "true"
